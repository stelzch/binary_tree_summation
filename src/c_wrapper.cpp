--- conflicted
+++ resolved
@@ -9,7 +9,6 @@
 #include <stdint.h>
 #include <string>
 #include <vector>
-#include "allreduce_summation.hpp"
 
 /* TODO: Remove global state. This is a crude hack. */
 MPI_Comm default_communicator = MPI_COMM_WORLD;
@@ -23,26 +22,6 @@
 ReductionMode global_reduction_mode = env2mode();
 uint64_t global_k = env2k();
 
-<<<<<<< HEAD
-
-
-std::string reduction_mode_to_string(ReductionMode rm) {
-    switch(rm) {
-        case ALLREDUCE:
-            return std::string("ALLREDUCE");
-        case REPROBLAS:
-            return std::string("REPROBLAS");
-        case BINARY_TREE:
-            return std::string("BINARY_TREE");
-        case KGATHER:
-            return std::string("KGATHER");
-        default:
-            return std::string("UNKNOWN");
-    }
-}
-
-std::string reduction_mode_string = reduction_mode_to_string(global_reduction_mode) + std::string(" K=") + std::to_string(global_k);
-=======
 std::string reduction_mode_to_string(ReductionMode rm) {
     switch (rm) {
         case ReductionMode::ALLREDUCE:
@@ -62,7 +41,6 @@
 
 std::string reduction_mode_string =
         reduction_mode_to_string(global_reduction_mode) + " default K=" + std::to_string(global_k);
->>>>>>> 3f91fd21
 
 void set_default_reduction_context_communicator(intptr_t communicator) {
     MPI_Comm comm = (MPI_Comm) (communicator);
@@ -112,8 +90,6 @@
     return k;
 }
 
-<<<<<<< HEAD
-=======
 
 ReductionContext new_reduction_context_comm_k(int global_start_idx, int local_summands, intptr_t communicator, int k) {
     MPI_Comm comm = (MPI_Comm) (communicator);
@@ -169,28 +145,11 @@
 ReductionContext new_reduction_context_comm(int global_start_idx, int local_summands, intptr_t communicator) {
     return new_reduction_context_comm_k(global_start_idx, local_summands, communicator, global_k);
 }
->>>>>>> 3f91fd21
 
 ReductionContext new_reduction_context(int global_start_idx, int local_summands) {
     return new_reduction_context_comm(global_start_idx, local_summands, (intptr_t) (default_communicator));
 }
 
-<<<<<<< HEAD
-ReductionContext new_reduction_context_comm(int global_start_idx,
-                                            int local_summands,
-                                            intptr_t communicator) {
-  return new_reduction_context_comm_k(global_start_idx, local_summands,
-                                      communicator, global_k);
-}
-
-ReductionContext new_reduction_context(int global_start_idx,
-                                       int local_summands) {
-  return new_reduction_context_comm(global_start_idx, local_summands,
-                                    (intptr_t)(default_communicator));
-}
-
-=======
->>>>>>> 3f91fd21
 
 double *get_reduction_buffer(ReductionContext ctx) {
     auto *ptr = static_cast<Summation *>(ctx);
@@ -202,7 +161,6 @@
     double val;
     unsigned char bytes[8];
 };
-
 
 double reproducible_reduce(ReductionContext ctx) {
     auto *ptr = static_cast<Summation *>(ctx);
@@ -269,16 +227,8 @@
     }
 }
 
-<<<<<<< HEAD
-  ptr->getBuffer()[local_idx] = val;
-}
-
-const char *get_reproducible_reduction_mode() {
-    return reduction_mode_string.c_str();
-}
+const char *get_reproducible_reduction_mode() { return reduction_mode_string.c_str(); }
+
 uint64_t get_reproducible_reduction_counter() {
     return reduction_counter;
-}
-=======
-const char *get_reproducible_reduction_mode() { return reduction_mode_string.c_str(); }
->>>>>>> 3f91fd21
+}