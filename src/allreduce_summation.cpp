--- conflicted
+++ resolved
@@ -1,7 +1,6 @@
 #include "allreduce_summation.hpp"
 #include <execution>
 #include <numeric>
-#include <execution>
 
 
 AllreduceSummation::AllreduceSummation(MPI_Comm comm, size_t local_summands, AllreduceType type) :
@@ -15,10 +14,6 @@
 double *AllreduceSummation::getBuffer() { return buffer.data(); }
 
 double AllreduceSummation::accumulate() {
-<<<<<<< HEAD
-  auto local_sum =
-      std::reduce(std::execution::par_unseq, buffer.begin(), buffer.end(), 0.0, std::plus<double>());
-=======
     double sum = 0, local_sum = 0;
     switch (type) {
         case AllreduceType::REDUCE_AND_BCAST:
@@ -29,7 +24,6 @@
             break;
         case AllreduceType::ALLREDUCE:
             local_sum = std::reduce(buffer.begin(), buffer.end(), 0.0, std::plus<double>());
->>>>>>> 3f91fd21
 
             MPI_Allreduce(&local_sum, &sum, 1, MPI_DOUBLE, MPI_SUM, comm);
             break;
